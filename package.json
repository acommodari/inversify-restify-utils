{
  "name": "inversify-restify-utils",
  "version": "3.3.1",
  "description": "Some utilities for the development of restify applications with Inversify",
  "main": "lib/index.js",
  "jsnext:main": "es/index.js",
  "typings": "./dts/index.d.ts",
  "scripts": {
    "test": "gulp",
    "publish-please": "publish-please",
    "prepublish": "publish-please guard"
  },
  "repository": {
    "type": "git",
    "url": "git+https://github.com/inversify/inversify-restify-utils.git"
  },
  "keywords": [
    "InversifyJS",
    "restify",
    "dependency",
    "injection"
  ],
  "author": "Cody Simms",
  "license": "MIT",
  "bugs": {
    "url": "https://github.com/inversify/inversify-restify-utils/issues"
  },
  "homepage": "https://github.com/inversify/inversify-restify-utils#readme",
  "devDependencies": {
    "@types/chai": "4.1.0",
    "@types/mocha": "2.2.46",
    "@types/node": "9.3.0",
    "@types/restify": "5.0.7",
    "@types/sinon": "4.1.3",
    "@types/supertest": "2.0.4",
    "chai": "4.1.2",
    "del": "^3.0.0",
    "gulp": "3.9.1",
    "gulp-istanbul": "1.1.3",
    "gulp-mocha": "5.0.0",
    "gulp-sourcemaps": "^2.6.1",
    "gulp-tslint": "8.1.2",
    "gulp-typescript": "4.0.0-alpha.1",
    "inversify": "4.9.0",
    "mocha": "4.1.0",
    "publish-please": "2.3.1",
    "reflect-metadata": "0.1.10",
    "run-sequence": "2.2.1",
<<<<<<< HEAD
    "sinon": "4.1.5",
    "source-map-support": "0.5.1",
=======
    "sinon": "4.1.6",
    "source-map-support": "0.5.0",
>>>>>>> 1e52d14e
    "supertest": "3.0.0",
    "tslint": "5.9.1",
    "typescript": "2.6.2"
  },
  "dependencies": {
    "gulp-debug": "^3.1.0",
    "restify": "6.3.4"
  }
}<|MERGE_RESOLUTION|>--- conflicted
+++ resolved
@@ -46,13 +46,8 @@
     "publish-please": "2.3.1",
     "reflect-metadata": "0.1.10",
     "run-sequence": "2.2.1",
-<<<<<<< HEAD
-    "sinon": "4.1.5",
     "source-map-support": "0.5.1",
-=======
     "sinon": "4.1.6",
-    "source-map-support": "0.5.0",
->>>>>>> 1e52d14e
     "supertest": "3.0.0",
     "tslint": "5.9.1",
     "typescript": "2.6.2"
