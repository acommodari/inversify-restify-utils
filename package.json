--- conflicted
+++ resolved
@@ -44,11 +44,7 @@
     "publish-please": "2.3.1",
     "reflect-metadata": "0.1.10",
     "run-sequence": "2.2.0",
-<<<<<<< HEAD
     "sinon": "4.1.1",
-=======
-    "sinon": "4.1.0",
->>>>>>> 4052a9c8
     "source-map-support": "0.5.0",
     "supertest": "3.0.0",
     "tslint": "5.8.0",
