{
  "name": "inversify-restify-utils",
  "version": "3.3.1",
  "description": "Some utilities for the development of restify applications with Inversify",
  "main": "lib/index.js",
  "jsnext:main": "es/index.js",
  "typings": "./dts/index.d.ts",
  "scripts": {
    "test": "gulp",
    "publish-please": "publish-please",
    "prepublish": "publish-please guard"
  },
  "repository": {
    "type": "git",
    "url": "git+https://github.com/inversify/inversify-restify-utils.git"
  },
  "keywords": [
    "InversifyJS",
    "restify",
    "dependency",
    "injection"
  ],
  "author": "Cody Simms",
  "license": "MIT",
  "bugs": {
    "url": "https://github.com/inversify/inversify-restify-utils/issues"
  },
  "homepage": "https://github.com/inversify/inversify-restify-utils#readme",
  "devDependencies": {
    "@types/bunyan": "^1.8.4",
    "@types/chai": "4.1.3",
<<<<<<< HEAD
    "@types/mocha": "5.2.0",
    "@types/node": "10.1.3",
    "@types/sinon": "5.0.1",
=======
    "@types/mocha": "5.2.1",
    "@types/node": "10.1.4",
    "@types/restify": "^7.2.0",
    "@types/sinon": "4.3.3",
>>>>>>> bbf52e2f
    "@types/spdy": "^3.4.4",
    "@types/supertest": "2.0.4",
    "chai": "4.1.2",
    "del": "^3.0.0",
    "gulp": "3.9.1",
    "gulp-istanbul": "1.1.3",
    "gulp-mocha": "6.0.0",
    "gulp-sourcemaps": "^2.6.1",
    "gulp-tslint": "8.1.3",
    "gulp-typescript": "4.0.2",
    "inversify": "4.13.0",
    "mocha": "5.2.0",
    "publish-please": "2.4.1",
    "reflect-metadata": "0.1.12",
    "run-sequence": "2.2.1",
    "sinon": "5.1.1",
    "source-map-support": "0.5.6",
    "supertest": "3.1.0",
    "tslint": "5.9.1",
    "typescript": "2.9.1"
  },
  "dependencies": {
    "gulp-debug": "^4.0.0",
    "restify": "7.2.1"
  }
}<|MERGE_RESOLUTION|>--- conflicted
+++ resolved
@@ -29,16 +29,9 @@
   "devDependencies": {
     "@types/bunyan": "^1.8.4",
     "@types/chai": "4.1.3",
-<<<<<<< HEAD
-    "@types/mocha": "5.2.0",
-    "@types/node": "10.1.3",
-    "@types/sinon": "5.0.1",
-=======
     "@types/mocha": "5.2.1",
     "@types/node": "10.1.4",
-    "@types/restify": "^7.2.0",
-    "@types/sinon": "4.3.3",
->>>>>>> bbf52e2f
+    "@types/sinon": "5.0.1",
     "@types/spdy": "^3.4.4",
     "@types/supertest": "2.0.4",
     "chai": "4.1.2",
