--- conflicted
+++ resolved
@@ -29,13 +29,8 @@
   "devDependencies": {
     "@types/chai": "4.1.3",
     "@types/mocha": "5.2.0",
-<<<<<<< HEAD
-    "@types/node": "10.0.9",
+    "@types/node": "10.0.10",
     "@types/restify": "5.0.8",
-=======
-    "@types/node": "10.0.10",
-    "@types/restify": "5.0.7",
->>>>>>> cf64769e
     "@types/sinon": "4.3.3",
     "@types/supertest": "2.0.4",
     "chai": "4.1.2",
