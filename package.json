{
  "name": "inversify-restify-utils",
  "version": "3.4.0",
  "description": "Some utilities for the development of restify applications with Inversify",
  "main": "lib/index.js",
  "jsnext:main": "es/index.js",
  "typings": "./dts/index.d.ts",
  "scripts": {
    "test": "gulp",
    "publish-please": "publish-please",
    "prepublish": "publish-please guard",
    "update": "updates --update --minor && npm install",
    "postupdate": "git diff-files --quiet package-lock.json || npm test"
  },
  "repository": {
    "type": "git",
    "url": "git+https://github.com/inversify/inversify-restify-utils.git"
  },
  "keywords": [
    "InversifyJS",
    "restify",
    "dependency",
    "injection"
  ],
  "author": "Cody Simms",
  "license": "MIT",
  "bugs": {
    "url": "https://github.com/inversify/inversify-restify-utils/issues"
  },
  "homepage": "https://github.com/inversify/inversify-restify-utils#readme",
  "devDependencies": {
    "@types/bunyan": "^1.8.6",
    "@types/chai": "4.2.0",
    "@types/mocha": "5.2.7",
<<<<<<< HEAD
    "@types/node": "12.7.2",
    "@types/restify": "^7.2.12",
    "@types/sinon": "7.5.0",
=======
    "@types/node": "12.7.3",
    "@types/restify": "^8.4.0",
    "@types/sinon": "7.0.13",
>>>>>>> 1a862b95
    "@types/spdy": "^3.4.4",
    "@types/supertest": "2.0.8",
    "chai": "4.2.0",
    "del": "^5.1.0",
    "gulp": "4.0.2",
    "gulp-istanbul": "1.1.3",
    "gulp-mocha": "7.0.1",
    "gulp-sourcemaps": "^2.6.5",
    "gulp-tslint": "8.1.4",
    "gulp-typescript": "5.0.1",
    "inversify": "5.0.1",
    "mocha": "6.2.0",
    "publish-please": "5.5.1",
    "reflect-metadata": "0.1.13",
    "run-sequence": "2.2.1",
    "sinon": "7.4.2",
    "source-map-support": "0.5.13",
    "supertest": "4.0.2",
    "tslint": "5.19.0",
    "typescript": "3.5.3",
    "updates": "^8.5.3"
  },
  "dependencies": {
    "gulp-debug": "^4.0.0",
    "restify": "8.4.0"
  }
}<|MERGE_RESOLUTION|>--- conflicted
+++ resolved
@@ -32,15 +32,9 @@
     "@types/bunyan": "^1.8.6",
     "@types/chai": "4.2.0",
     "@types/mocha": "5.2.7",
-<<<<<<< HEAD
-    "@types/node": "12.7.2",
-    "@types/restify": "^7.2.12",
-    "@types/sinon": "7.5.0",
-=======
     "@types/node": "12.7.3",
     "@types/restify": "^8.4.0",
-    "@types/sinon": "7.0.13",
->>>>>>> 1a862b95
+    "@types/sinon": "7.5.0",
     "@types/spdy": "^3.4.4",
     "@types/supertest": "2.0.8",
     "chai": "4.2.0",
