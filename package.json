--- conflicted
+++ resolved
@@ -28,13 +28,8 @@
   "homepage": "https://github.com/inversify/inversify-restify-utils#readme",
   "devDependencies": {
     "@types/chai": "4.1.2",
-<<<<<<< HEAD
-    "@types/mocha": "5.1.0",
+    "@types/mocha": "5.2.0",
     "@types/node": "9.6.6",
-=======
-    "@types/mocha": "5.2.0",
-    "@types/node": "9.6.5",
->>>>>>> b3cdc8df
     "@types/restify": "5.0.7",
     "@types/sinon": "4.3.1",
     "@types/supertest": "2.0.4",
