--- conflicted
+++ resolved
@@ -28,13 +28,8 @@
   "homepage": "https://github.com/inversify/inversify-restify-utils#readme",
   "devDependencies": {
     "@types/chai": "4.1.2",
-<<<<<<< HEAD
     "@types/mocha": "5.0.0",
-    "@types/node": "9.4.7",
-=======
-    "@types/mocha": "2.2.48",
     "@types/node": "9.6.0",
->>>>>>> 8070264c
     "@types/restify": "5.0.7",
     "@types/sinon": "4.1.4",
     "@types/supertest": "2.0.4",
