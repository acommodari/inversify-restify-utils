{
  "name": "inversify-restify-utils",
  "version": "3.3.1",
  "description": "Some utilities for the development of restify applications with Inversify",
  "main": "lib/index.js",
  "jsnext:main": "es/index.js",
  "typings": "./dts/index.d.ts",
  "scripts": {
    "test": "gulp",
    "publish-please": "publish-please",
    "prepublish": "publish-please guard"
  },
  "repository": {
    "type": "git",
    "url": "git+https://github.com/inversify/inversify-restify-utils.git"
  },
  "keywords": [
    "InversifyJS",
    "restify",
    "dependency",
    "injection"
  ],
  "author": "Cody Simms",
  "license": "MIT",
  "bugs": {
    "url": "https://github.com/inversify/inversify-restify-utils/issues"
  },
  "homepage": "https://github.com/inversify/inversify-restify-utils#readme",
  "devDependencies": {
<<<<<<< HEAD
    "@types/chai": "4.1.2",
    "@types/mocha": "2.2.46",
=======
    "@types/chai": "4.1.1",
    "@types/mocha": "2.2.47",
>>>>>>> 77f9f304
    "@types/node": "9.3.0",
    "@types/restify": "5.0.7",
    "@types/sinon": "4.1.3",
    "@types/supertest": "2.0.4",
    "chai": "4.1.2",
    "del": "^3.0.0",
    "gulp": "3.9.1",
    "gulp-istanbul": "1.1.3",
    "gulp-mocha": "5.0.0",
    "gulp-sourcemaps": "^2.6.1",
    "gulp-tslint": "8.1.2",
    "gulp-typescript": "4.0.0-alpha.1",
    "inversify": "4.9.0",
    "mocha": "5.0.0",
    "publish-please": "2.3.1",
    "reflect-metadata": "0.1.10",
    "run-sequence": "2.2.1",
    "source-map-support": "0.5.1",
    "sinon": "4.2.0",
    "supertest": "3.0.0",
    "tslint": "5.9.1",
    "typescript": "2.6.2"
  },
  "dependencies": {
    "gulp-debug": "^3.1.0",
    "restify": "6.3.4"
  }
}<|MERGE_RESOLUTION|>--- conflicted
+++ resolved
@@ -27,13 +27,8 @@
   },
   "homepage": "https://github.com/inversify/inversify-restify-utils#readme",
   "devDependencies": {
-<<<<<<< HEAD
     "@types/chai": "4.1.2",
-    "@types/mocha": "2.2.46",
-=======
-    "@types/chai": "4.1.1",
     "@types/mocha": "2.2.47",
->>>>>>> 77f9f304
     "@types/node": "9.3.0",
     "@types/restify": "5.0.7",
     "@types/sinon": "4.1.3",
